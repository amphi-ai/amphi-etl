--- conflicted
+++ resolved
@@ -34,8 +34,6 @@
   activate: (app: JupyterFrontEnd, componentService: any) => {
     console.log('Amphi extension pipeline-components-core is activated!');
 
-<<<<<<< HEAD
-
     const g: any = globalThis as any;
     g.Amphi = g.Amphi || {};
     g.Amphi.BaseCoreComponent = BaseCoreComponent;
@@ -46,8 +44,6 @@
     componentService.addComponent(EnvFile.getInstance())
     componentService.addComponent(Connection.getInstance())
 
-=======
->>>>>>> a620c4c2
     // Input
     componentService.addComponent(InlineInput.getInstance())
     componentService.addComponent(CsvFileInput.getInstance())
