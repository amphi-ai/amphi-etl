import {
  ILabShell,
  JupyterFrontEnd,
  JupyterFrontEndPlugin
} from '@jupyterlab/application';
import { Dialog, IToolbarWidgetRegistry, ReactWidget, Toolbar, ToolbarButton, showDialog } from '@jupyterlab/apputils';
import {
  ABCWidgetFactory,
  Context,
  DocumentRegistry,
  DocumentWidget
} from '@jupyterlab/docregistry';
import { IDefaultFileBrowser, IFileBrowserFactory } from '@jupyterlab/filebrowser';
import { IRenderMimeRegistry } from '@jupyterlab/rendermime';
import { ContentsManager } from '@jupyterlab/services';
import { ISettingRegistry } from '@jupyterlab/settingregistry';
import { Toolbar as UIToolbar, codeIcon, listIcon, runIcon, saveIcon } from '@jupyterlab/ui-components';
import { Drag } from '@lumino/dragdrop';
import { Widget } from '@lumino/widgets';
import { useUndoRedo } from './Commands';
import DownloadImageButton from './ExportToImage';
import Sidebar from './Sidebar';

import React, { useCallback, useRef, useState, Profiler } from 'react';
import ReactFlow, {
  Background,
  Controls,
  NodeDragHandler,
  OnConnect,
  OnEdgesDelete,
  Panel,
  ReactFlowProvider,
  SelectionDragHandler,
  addEdge,
  getConnectedEdges,
  getIncomers,
  getOutgoers,
  useEdgesState,
  useNodesState,
  useReactFlow,
  useStoreApi
} from 'reactflow';
import posthog from 'posthog-js'
import { PostHogProvider } from 'posthog-js/react'

import { Octokit } from '@octokit/rest';
import { Base64 } from 'js-base64';

<<<<<<< HEAD

import { ConfigProvider, Splitter } from 'antd';
=======
import { ConfigProvider, Modal, Button, Splitter, Dropdown } from 'antd';
import { DownOutlined, LoadingOutlined } from '@ant-design/icons';

>>>>>>> 3b96bc2c
import { CodeGenerator, CodeGeneratorDagster, PipelineService } from '@amphi/pipeline-components-manager';
import ReactDOM from 'react-dom';
import 'reactflow/dist/style.css';
import CustomEdge from './customEdge';
import { Dropzone } from './Dropzone';
import { pipelineIcon, dagsterIcon, filePlusIcon } from './icons';

import CodeEditor from './CodeEditor';

import  { env } from './env'; 

const PIPELINE_CLASS = 'amphi-PipelineEditor';

export const commandIDs = {
  openDocManager: 'docmanager:open',
  newDocManager: 'docmanager:new-untitled',
  saveDocManager: 'docmanager:save',
};



export const FitViewOptions = {
  padding: 10,
  maxZoom: 1.0
}

/**
 * Initialization: The class extends ReactWidget and initializes the pipeline editor widget. It sets up the initial properties and state for the widget.
 */
export class PipelineEditorWidget extends ReactWidget {
  app: JupyterFrontEnd;
  browserFactory: IFileBrowserFactory;
  defaultFileBrowser: IDefaultFileBrowser;
  shell: ILabShell;
  toolbarRegistry: IToolbarWidgetRegistry;
  commands: any;
  rendermimeRegistry: IRenderMimeRegistry;
  context: Context;
  settings: ISettingRegistry.ISettings;
  componentService: any;

  // Constructor
  constructor(options: any) {
    super();
    this.app = options.app;
    this.browserFactory = options.browserFactory;
    this.defaultFileBrowser = options.defaultFileBrowser;
    this.shell = options.shell;
    this.toolbarRegistry = options.toolbarRegistry;
    this.commands = options.commands;
    this.rendermimeRegistry = options.rendermimeRegistry;
    this.context = options.context;
    this.settings = options.settings;
    this.componentService = options.componentService;
    let nullPipeline = this.context.model.toJSON() === null;
    this.context.model.contentChanged.connect(() => {
      if (nullPipeline) {
        nullPipeline = false;
        this.update();
      }
    });
  }

  /*
  * Rendering: The render() method is responsible for rendering the widget's UI. 
  * It uses various components and elements to display the pipeline editor's interface.
  */

  render(): any {

    if (this.context.model.toJSON() === null) {
      return <div className="amphi-loader"></div>;
    }

    return (
      <PipelineWrapper
        app={this.app}
        context={this.context}
        browserFactory={this.browserFactory}
        defaultFileBrowser={this.defaultFileBrowser}
        shell={this.shell}
        toolbarRegistry={this.toolbarRegistry}
        commands={this.commands}
        rendermimeRegistry={this.rendermimeRegistry}
        widgetId={this.parent?.id}
        settings={this.settings}
        componentService={this.componentService}
      />
    );
  }
}

/*
 * 
 * The IProps interface in the PipelineEditorWidget.tsx file defines the expected properties (props)
 * that the PipelineEditorWidget component should receive when it's instantiated or used within another component.
 */
interface IProps {
  app: JupyterFrontEnd;
  context: DocumentRegistry.Context;
  browserFactory: IFileBrowserFactory;
  defaultFileBrowser: IDefaultFileBrowser;
  shell: ILabShell;
  toolbarRegistry: IToolbarWidgetRegistry;
  commands: any;
  rendermimeRegistry: IRenderMimeRegistry;
  settings?: ISettingRegistry.ISettings;
  widgetId?: string;
  componentService: any;
}

const PipelineWrapper: React.FC<IProps> = ({
  app,
  context,
  browserFactory,
  defaultFileBrowser,
  shell,
  toolbarRegistry,
  commands,
  rendermimeRegistry,
  settings,
  widgetId,
  componentService,
}) => {


  const manager = defaultFileBrowser.model.manager;

  const edgeTypes = {
    'custom-edge': CustomEdge
  }

  const nodeTypes = {
    ...componentService.getComponents().reduce((acc, component: any) => {
      const id = component._id;
      const ComponentUI = (props) => (
        <component.UIComponent
          context={context}
          componentService={componentService}
          manager={manager}
          commands={commands}
          rendermimeRegistry={rendermimeRegistry}
          settings={settings}
          {...props}
        />
      );

      acc[id] = (props) => (
        <ComponentUI
          context={context}
          componentService={componentService}
          manager={manager}
          commands={commands}
          {...props}
        />
      );
      return acc;
    }, {})
  };

  const getNodeId = () => `node_${+new Date()}`;
  let defaultEngineBackend = settings.get('defaultEngineBackend').composite as string;
  console.log(
    `Settings extension in PipelineEditor: defaultEngineBackend is set to '${defaultEngineBackend}'`
  );

  let enableTelemetry = settings.get('enableTelemetry').composite as boolean;
  if (enableTelemetry) {

    function maskedSensitiveParams(url) {
      try {
        const parsedUrl = new URL(url);
        return `${parsedUrl.protocol}//${parsedUrl.host}`;
      } catch (error) {
        // Return original URL if parsing fails
        return url;
      }
    }


    posthog.init('phc_V56mYhYAQdzJl5tMM2RFedJWbXlbyxDnSj2KMbUX8x3', {
      api_host: 'https://us.i.posthog.com',
      autocapture: false,
      person_profiles: 'always',
      sanitize_properties: function (properties, _event) {
        // Sanitize current url
        if (properties[`$current_url`]) {
          properties[`$current_url`] = maskedSensitiveParams(properties[`$current_url`]);
        }

        // Remove path name
        if (properties[`$path_name`]) {
          properties[`$path_name`] = '';
        }
        return properties;
      }

    })
  }

  function PipelineFlow(context) {

    const model = context.context.model;
    const reactFlowWrapper = useRef(null);
    const [pipeline, setPipeline] = useState<any>(context.context.model.toJSON());

    const pipelineId = pipeline['id']
    const initialNodes = pipeline['pipelines'][0]['flow']['nodes'].map(node => ({
      ...node,
      data: {
        ...node.data,
        lastUpdated: 0,
        lastExecuted: 0
      }
    }));
    const initialEdges = pipeline['pipelines'][0]['flow']['edges'];
    const initialViewport = pipeline['pipelines'][0]['flow']['viewport'];
    const defaultViewport = { x: 0, y: 0, zoom: 1 };
    const [nodes, setNodes, onNodesChange] = useNodesState(initialNodes);
    const [edges, setEdges, onEdgesChange] = useEdgesState(initialEdges);
    const [reactFlowInstance, setRfInstance] = useState(null);
    const { getViewport, setViewport } = useReactFlow();
    const store = useStoreApi();


    // Copy paste
    // const { cut, copy, paste, bufferedNodes } = useCopyPaste();

    // Undo and Redo
    const { undo, redo, canUndo, canRedo, takeSnapshot } = useUndoRedo();

    const onNodeDragStart: NodeDragHandler = useCallback(() => {
      // 👇 make dragging a node undoable
      takeSnapshot();
      // 👉 you can place your event handlers here
    }, [takeSnapshot]);

    const onSelectionDragStart: SelectionDragHandler = useCallback(() => {
      // 👇 make dragging a selection undoable
      takeSnapshot();
    }, [takeSnapshot]);

    const onEdgesDelete: OnEdgesDelete = useCallback(() => {
      // 👇 make deleting edges undoable
      takeSnapshot();
    }, [takeSnapshot]);

    const updatedPipeline = pipeline;
    updatedPipeline['pipelines'][0]['flow']['nodes'] = nodes;
    updatedPipeline['pipelines'][0]['flow']['edges'] = edges;
    updatedPipeline['pipelines'][0]['flow']['viewport'] = getViewport();

    // Save pipeline in current model
    // This means the file can then been save on "disk"
    context.context.model.fromJSON(updatedPipeline);

    // const onConnect = useCallback((params) => setEdges((eds) => addEdge({ ...params, type: 'custom-edge' }, eds)), [setEdges]);

    const onConnect: OnConnect = useCallback(
      (connection) => {
        takeSnapshot();

        // Find source and target nodes
        const sourceNode = nodes.find(node => node.id === connection.source);
        const targetNode = nodes.find(node => node.id === connection.target);

        // Check if both sourceNode and targetNode exist
        if (sourceNode && targetNode) {
          // Check if source node has data.backend.engine
          const sourceBackend = sourceNode.data?.backend;
          if (sourceBackend?.engine) {
            setNodes((nds) =>
              nds.map((node) =>
                node.id === targetNode.id
                  ? {
                    ...node,
                    data: {
                      ...node.data,
                      backend: {
                        ...node.data.backend,
                        engine:
                          node.data?.backend?.prefix &&
                            node.data.backend.prefix !== sourceBackend.prefix
                            ? node.data.backend.engine
                            : sourceBackend.engine,
                        prefix:
                          node.data?.backend?.prefix &&
                            node.data.backend.prefix !== sourceBackend.prefix
                            ? node.data.backend.prefix
                            : sourceBackend.prefix
                      }
                    }
                  }
                  : node
              )
            );
          }
        }

        // Add the edge to the flow
        setEdges((edges) => addEdge({ ...connection, type: 'custom-edge' }, edges));
      },
      [nodes, takeSnapshot]
    );

    const getCategory = (nodeId: string): string | undefined => {
      const node = nodes.find(node => node.id === nodeId);
      if (node) {
        return componentService.getComponent(node.type)._type;
      }
      return undefined;
    };

    const isValidConnection = (connection): boolean => {

      const sourceCategory = getCategory(connection.source);
      const targetCategory = getCategory(connection.target);

      if ((sourceCategory === "pandas_df_to_documents_processor")) {
        return targetCategory.startsWith("documents");
      } else if (sourceCategory.startsWith("documents")) {
        return targetCategory.startsWith("documents");
      } else if (sourceCategory.startsWith("pandas_df")) {
        return targetCategory.startsWith("pandas_df");
      } else if (sourceCategory.startsWith("ibis_df")) {
        return targetCategory.startsWith("ibis_df");
      } else {
        return false;
      }
    };

    const onNodesDelete = useCallback(
      (deleted) => {
        setEdges(
          deleted.reduce((acc, node) => {
            const incomers = getIncomers(node, nodes, edges);
            const outgoers = getOutgoers(node, nodes, edges);
            const connectedEdges = getConnectedEdges([node], edges);

            const remainingEdges = acc.filter((edge) => !connectedEdges.includes(edge));

            const createdEdges = incomers.flatMap(({ id: source }) =>
              outgoers.map(({ id: target }) => ({ id: `${source}->${target}`, source, target, type: 'custom-edge' }))
            );

            return [...remainingEdges, ...createdEdges];
          }, edges)
        );
        takeSnapshot();
      },
      [nodes, edges, takeSnapshot]
    );

    function generateUniqueNodeName(type: string, nodes: any): string {

      // Filter nodes of the same type with a name
      const existingNodesOfType = nodes.filter(
        node => node.type === type && node.data?.nameId
      );

      // Extract numbers from the node names
      const numbers = existingNodesOfType.map(node => {
        const regex = new RegExp(`^${type}(\\d+)$`);
        const match = node.data.nameId.match(regex);
        return match ? parseInt(match[1], 10) : 0;
      });

      const maxNumber = numbers.length > 0 ? Math.max(...numbers) : 0;

      // Create a new name by incrementing the highest number
      const nameId = `${type}${maxNumber + 1}`;

      return nameId;
    }

    const handleAddFileToPipeline = useCallback(
      (location?: { x: number; y: number }) => {
        const fileBrowser = defaultFileBrowser;

        // Only add file to pipeline if it is currently in focus
        if (shell.currentWidget?.id !== widgetId) {
          return;
        }

        if (reactFlowInstance && location) {
          const {
            height,
            width,
            transform: [transformX, transformY, zoomLevel]
          } = store.getState();
          const zoomMultiplier = 1 / zoomLevel;

          // Calculate the adjusted position based on the transformation values and zoom level
          const adjustedPosition = {
            x: (location.x - transformX) * zoomMultiplier,
            y: (location.y - transformY) * zoomMultiplier,
          };

          Array.from(fileBrowser.selectedItems()).forEach(async (item: any) => {
            const filePath = item.path;
            const fileExtension = item.name.split('.').pop();
            const fileName = item.name.split('/').pop();

            if (fileExtension === "amcpn") {
              const contentsManager = new ContentsManager();
              try {
                const file = await contentsManager.get(filePath);

                const content = file.content;

                const fileData = JSON.parse(content);

                const { type: nodeType, data: nodeData } = fileData.component;

                if (nodeType && nodeData) {
                  const newNode = {
                    id: getNodeId(),
                    type: nodeType,
                    position: adjustedPosition,
                    data: {
                      nameId: generateUniqueNodeName(nodeType, nodes),
                      ...nodeData,
                      lastUpdated: Date.now()
                    }
                  };

                  setNodes((nds) => nds.concat(newNode));
                } else {
                  showDialog({
                    title: 'Invalid Component',
                    body: 'The selected file does not contain valid component data.',
                    buttons: [Dialog.okButton()]
                  });
                }
              } catch (error) {
                showDialog({
                  title: 'Error Reading File',
                  body: `There was an error reading the file.`,
                  buttons: [Dialog.okButton()]
                });
              }
              return;
            }

            const { id: nodeType, default: nodeDefaults } = PipelineService.getComponentIdForFileExtension(fileExtension, componentService, defaultEngineBackend);
            const defaultConfig = componentService.getComponent(nodeType)['_default']

            // Check if nodeType exists
            if (nodeType) {
              const newNode = {
                id: getNodeId(),
                type: nodeType,
                position: adjustedPosition,
                data: {
                  ...defaultConfig,
                  nameId: generateUniqueNodeName(nodeType, nodes),
                  filePath: PipelineService.getRelativePath(context.context.sessionContext.path, filePath), // Relative path
                  lastUpdated: Date.now(),
                  customTitle: fileName,
                  ...(nodeDefaults || {}), // Merge nodeDefaults into the data field
                }
              };

              // Anonymous telemetry
              if (enableTelemetry) {
                posthog.capture('component_drop', {
                  drag_type: "file browser",
                  node_type: nodeType
                })
              }

              // Add the new node to the pipeline
              setNodes((nds) => nds.concat(newNode));
            } else {
              // If nodeType doesn't exist, show the dialog
              showDialog({
                title: 'Unsupported File(s)',
                body: 'Only supported files can be added to a pipeline.',
                buttons: [Dialog.okButton()]
              });
            }
          });
        }
        return;
      },
      [defaultFileBrowser, shell, widgetId, reactFlowInstance, nodes]
    );

    const handleFileDrop = async (e: Drag.Event): Promise<void> => {
      takeSnapshot();
      handleAddFileToPipeline({ x: e.offsetX, y: e.offsetY });
    };

    const onDragOver = useCallback((event) => {
      event.preventDefault();
      event.dataTransfer.dropEffect = 'move';
    }, []);

    const onDrop = useCallback(
      (event) => {
        takeSnapshot();
        event.preventDefault();

        const reactFlowBounds = reactFlowWrapper.current.getBoundingClientRect();
        const type = event.dataTransfer.getData('application/reactflow');
        const config = JSON.parse(event.dataTransfer.getData('additionalData'));
        const nodeId = getNodeId();

        const defaultConfig = componentService.getComponent(type)['_default']

        // check if the dropped element is valid
        if (typeof type === 'undefined' || !type) {
          return;
        }

        const position = reactFlowInstance.project({
          x: event.clientX - reactFlowBounds.left,
          y: event.clientY - reactFlowBounds.top,
        });

        const newNode = {
          id: nodeId,
          type,
          position,
          data: {
            ...defaultConfig,
            nameId: generateUniqueNodeName(type, nodes),
            ...config,
            lastUpdated: Date.now(), // current timestamp in milliseconds
          }
        };

        setNodes((nds) => nds.concat(newNode));

        // Anonymous telemetry
        if (enableTelemetry) {
          posthog.capture('component_drop', {
            drag_type: "palette",
            node_type: type
          })
        }
      },
      [reactFlowInstance, nodes]
    );

    const onViewportChange = useCallback(
      (viewport) => {
        const updatedPipeline = { ...pipeline };
        updatedPipeline['pipelines'][0]['flow']['viewport'] = viewport;
        context.context.model.fromJSON(updatedPipeline);
      },
      [pipeline, context]
    );

    const proOptions = { hideAttribution: true };

    return (
      <div className="reactflow-wrapper" data-id={pipelineId} ref={reactFlowWrapper}>
        <Profiler id={pipelineId} onRender={(id, phase, actualDuration) => {
          console.log({ id, phase, actualDuration });
        }}>
          <Dropzone onDrop={handleFileDrop}>
            <ReactFlow
              id={pipelineId}
              nodes={nodes}
              edges={edges}
              onNodesChange={onNodesChange}
              onNodesDelete={onNodesDelete}
              onEdgesDelete={onEdgesDelete}
              onEdgesChange={onEdgesChange}
              onConnect={onConnect}
              onNodeDragStart={onNodeDragStart}
              onSelectionDragStart={onSelectionDragStart}
              isValidConnection={isValidConnection}
              onDrop={onDrop}
              onDragOver={onDragOver}
              // onNodeDrag={onNodeDrag}
              // onNodeDragStop={onNodeDragStop}
              onInit={setRfInstance}
              edgeTypes={edgeTypes}
              nodeTypes={nodeTypes}
              snapToGrid={true}
              snapGrid={[15, 15]}
              fitViewOptions={{ minZoom: 0.5, maxZoom: 1.0, padding: 0.4 }}
              defaultViewport={initialViewport}
              // viewport={initialViewport}
              // onViewportChange={onViewportChange}
              deleteKeyCode={["Delete", "Backspace"]}
              proOptions={proOptions}
            >
              <Panel position="top-right">
              </Panel>
              <Controls>
                <DownloadImageButton pipelineName={context.context.sessionContext.path} pipelineId={pipelineId} />
              </Controls>
              <Background color="#aaa" gap={20} />
            </ReactFlow>
          </Dropzone>
        </Profiler>
      </div >
    );
  }


  return (
    <div className="canvas" id="pipeline-panel">
      <ConfigProvider
        theme={{
          token: {
            // Seed Token
            colorPrimary: '#5F9B97',
          },
        }}
      >
<<<<<<< HEAD
        <ReactFlowProvider>  
            <Splitter>
              <Splitter.Panel min="50%">
                  <PipelineFlow context={context} />
              </Splitter.Panel>
              <Splitter.Panel collapsible defaultSize={225} min={225}>
                <Sidebar componentService={componentService} />
              </Splitter.Panel>
            </Splitter>
=======
        <ReactFlowProvider>
          <Splitter>
            <Splitter.Panel min="50%">
              <PipelineFlow context={context} />
            </Splitter.Panel>
            <Splitter.Panel collapsible defaultSize={225} min={225}>
              <Sidebar componentService={componentService} />
            </Splitter.Panel>
          </Splitter>
>>>>>>> 3b96bc2c
        </ReactFlowProvider>
      </ConfigProvider>
    </div>
  );
}

export class PipelineEditorFactory extends ABCWidgetFactory<DocumentWidget> {
  app: JupyterFrontEnd;
  browserFactory: IFileBrowserFactory;
  defaultFileBrowser: IDefaultFileBrowser
  shell: ILabShell;
  toolbarRegistry: IToolbarWidgetRegistry;
  commands: any;
  settings: ISettingRegistry.ISettings;
  componentService: any;

  constructor(options: any) {
    super(options);
    this.app = options.app;
    this.browserFactory = options.browserFactory;
    this.defaultFileBrowser = options.defaultFileBrowser;
    this.shell = options.app.shell;
    this.toolbarRegistry = options.toolbarRegistry;
    this.commands = options.app.commands;
    this.settings = options.settings;
    this.componentService = options.componentService;
  }

  protected createNewWidget(context: DocumentRegistry.Context): DocumentWidget {

    // Creates a blank widget with a DocumentWidget wrapper
    const props = {
      app: this.app,
      shell: this.shell,
      toolbarRegistry: this.toolbarRegistry,
      commands: this.commands,
      browserFactory: this.browserFactory,
      defaultFileBrowser: this.defaultFileBrowser,
      context: context,
      settings: this.settings,
      componentService: this.componentService,
    };

    let enableExecution = this.settings.get('enableExecution').composite as boolean;
    console.log(
      `Settings extension in PipelineEditor: enableExecution is set to '${enableExecution}'`
    );
    if (enableExecution) {
      context.sessionContext.kernelPreference = { autoStartDefault: true, name: 'python', shutdownOnDispose: false };
    } else {
      context.sessionContext.kernelPreference = { shouldStart: false, canStart: false, shutdownOnDispose: true };
    }

    const content = new PipelineEditorWidget(props);
    const widget = new DocumentWidget({ content, context });

    // Add save button
    // const saveButton = DocToolbarItems.createSaveButton(this.commands, context.fileChanged);
    const saveButton = new ToolbarButton({
      label: 'Save Pipeline', // Your desired label
      icon: saveIcon, // Assuming you have a save icon
      onClick: () => {
        this.commands.execute('docmanager:save');
      }
    });
    widget.toolbar.addItem('save', saveButton);

<<<<<<< HEAD
    async function pushToGitHub(code: string, userEmail: string) {
      
      const OWNER = env.OWNER; 
      const REPO = env.REPO;  
       
      const githubToken = env.GITHUB_TOKEN; 

      // Create an Octokit instance
      const octokit = new Octokit({
        auth: githubToken
      });
    
      //const today = new Date();
      // const formattedDate = today.toISOString().split('T')[0]; // YYYY-MM-DD format
      // const filename = `dagster_${formattedDate}_1.py`;
   
      // Generate filename with today's date and time ( hours, minutes, seconds)
      const today = new Date();
      const year = today.getFullYear();
      const month = String(today.getMonth() + 1).padStart(2, '0');
      const day = String(today.getDate()).padStart(2, '0');
      const hours = String(today.getHours()).padStart(2, '0');
      const minutes = String(today.getMinutes()).padStart(2, '0');
      const seconds = String(today.getSeconds()).padStart(2, '0');

      const formattedDate = `${year}-${month}-${day}_${hours}h-${minutes}m-${seconds}s`;
      const filename = `dagster_${formattedDate}.py`; 

      try {
        // Encode the content in Base64
        const contentEncoded = Base64.encode(code); 
        console.log('User email:', userEmail);

        // Push the file to GitHub
        const { data } = await octokit.repos.createOrUpdateFileContents({
          owner: OWNER,
          repo: REPO,
          path: filename,
          message: `Creating new file (${userEmail})`,
          content: contentEncoded, // code,
          committer: {
            name: 'Amphi AI Bot',
            email: userEmail,
          },
          author: {
            name: 'Amphi AI Bot',
            email: userEmail,
          }
        });
    
        console.log('File successfully pushed to GitHub:', data);
        return data;
      } catch (error) {
        console.error('Error pushing file to GitHub:', error);
        throw error;
      }
    }
 
    async function showCodeModal(code: string, commands, isDagsterCode: boolean) {
      const editorDiv = document.createElement('div');
      editorDiv.style.width = '900px';
      editorDiv.style.height = '1000px';

      const widget = new Widget({ node: editorDiv });
      ReactDOM.render(<CodeEditor code={code} />, editorDiv);

      const saveAsFile = async () => {
        const file = await commands.execute('docmanager:new-untitled', { path: '/', type: 'file', ext: '.py' });
        const doc = await commands.execute('docmanager:open', { path: file.path });
        doc.context.model.fromString(code);
      };

      const title = isDagsterCode ? "Generated Dagster Python Code" : "Generated Python Code";

      const buttons = [
        Dialog.okButton({ label: 'Close' }),
        Dialog.createButton({
            label: 'Open in new file',
            className: '',
            accept: true
        }),
        ...(isDagsterCode ? [
            Dialog.createButton({
                label: 'Push to GitHub',
                className: '',
                accept: true
            })
        ] : [])
      ];

      const result = await showDialog({
        title: title,
        body: widget,
        buttons: buttons
      });

      if (result.button.label === 'Open in new file') {
        await saveAsFile();
      }
      if( result.button.label === 'Push to GitHub') {
        console.log('Push to GitHub');
        try {
          const userEmail = env.EMAIL;  
          await pushToGitHub(code, userEmail); 
        } catch (error) {
          // Handle any errors during GitHub push
          console.error('Failed to push to GitHub:', error);
        }
=======
    async function showCodeModal(
      code: string,
      commands: any,
      componentService: any,
      isDagsterCode: boolean
    ) {
      const container = document.createElement('div');
      document.body.appendChild(container);
    
      function CodeModal() {
        const [copyStatus, setCopyStatus] = React.useState<'idle' | 'loading' | 'copied'>('idle');
    
        const handleClose = () => {
          ReactDOM.unmountComponentAtNode(container);
          container.remove();
        };
    
        const handleCopyToClipboard = async () => {
          try {
            setCopyStatus('loading');
            await navigator.clipboard.writeText(code);
            setCopyStatus('copied');
            setTimeout(() => setCopyStatus('idle'), 3000);
          } catch (error) {
            console.error('Failed to copy code to clipboard:', error);
            setCopyStatus('idle');
          }
        };
    
        const handleOpenInNewFile = async (contents: string) => {
          try {
            const file = await commands.execute('docmanager:new-untitled', {
              path: '/',
              type: 'file',
              ext: '.py'
            });
            const doc = await commands.execute('docmanager:open', { path: file.path });
            doc.context.model.fromString(contents);
          } catch (error) {
            console.error('Failed to open new file:', error);
          }
          handleClose();
        };
    
        const handleExportToDagster = async () => {
          try {
            const dagsterCode = CodeGeneratorDagster.generateDagsterCode(
              context.model.toString(),
              commands,
              componentService,
              true
            );
            console.log(dagsterCode);
            const file = await commands.execute('docmanager:new-untitled', {
              path: '/',
              type: 'file',
              ext: '.py'
            });
            const doc = await commands.execute('docmanager:open', { path: file.path });
            doc.context.model.fromString(dagsterCode);
          } catch (error) {
            console.error('Failed to export to Dagster:', error);
          }
          handleClose();
        };
    
        const menuItems = [
          {
            key: '1',
            label: 'Open in new file',
            icon: <filePlusIcon.react height="14px" width="14px;" />,
            classname: 'anticon',
            onClick: () => handleOpenInNewFile(code)
          },
          {
            key: '2',
            label: 'Export to Dagster (beta)',
            icon: <dagsterIcon.react height="14px" width="14px;" />,
            classname: 'anticon',
            onClick: handleExportToDagster
          }
        ];
    
        const title = isDagsterCode ? 'Generated Dagster Python Code' : 'Generated Python Code';
    
        return (
          <ConfigProvider theme={{ token: { colorPrimary: '#5F9B97' } }}>
            <ReactFlowProvider>
              <Modal
                title={
                  <div style={{ display: 'flex', justifyContent: 'space-between' }}>
                    <span>{title}</span>
                  </div>
                }
                visible
                footer={null}
                width="70%"
                onCancel={handleClose}
              >
                <div style={{ position: 'relative', width: '100%', height: '500px' }}>
                  <CodeEditor code={code} />
                  <div style={{ position: 'absolute', top: 0, right: 0 }}>
                    <Dropdown.Button
                      icon={<DownOutlined />}
                      menu={{ items: menuItems, style: { textAlign: 'left', width: '220px' } }}
                      onClick={handleCopyToClipboard}
                      loading={copyStatus === 'loading'}
                    >
                      {copyStatus === 'copied'
                        ? 'Copied!'
                        : copyStatus === 'loading'
                        ? 'Loading...'
                        : 'Copy to clipboard'}
                    </Dropdown.Button>
                  </div>
                </div>
              </Modal>
            </ReactFlowProvider>
          </ConfigProvider>
        );
>>>>>>> 3b96bc2c
      }
    
      ReactDOM.render(<CodeModal />, container);
    }
    

    // Add generate code button
    const generateCodeButton = new ToolbarButton({
      label: 'Export to Python code',
      iconLabel: 'Export to Python code',
      icon: codeIcon,
      onClick: async () => {
        const code = await CodeGenerator.generateCode(context.model.toString(), this.commands, this.componentService, true);
        showCodeModal(code, this.commands, this.componentService, false);
      }
    });
    widget.toolbar.addItem('generateCode', generateCodeButton);

    /*
    const generateDagsterCodeButton = new ToolbarButton({
      label: 'Export to Dagster Python code',
      iconLabel: 'Export to Dagster Python code',
      icon: codeIcon,
      onClick: async () => {
        try { 
          const code = await CodeGeneratorDagster.generateDagsterCode(context.model.toString(), this.commands, this.componentService, true);
          showCodeModal(code, this.commands, true);
        } catch (error) {
          console.error('Some error occured.. Error generating Dagster code:', error);
        }
      }
    });
    widget.toolbar.addItem('generateDagsterCode', generateDagsterCodeButton);
    */


    // Add run button
    const runButton = new ToolbarButton({
      label: 'Run Pipeline',
      iconLabel: 'Run Pipeline',
      icon: runIcon,
      onClick: async () => {
        // First save document
        this.commands.execute('docmanager:save');

        // Second, generate code
        const code = CodeGenerator.generateCode(context.model.toString(), this.commands, this.componentService, true);

        this.commands.execute('pipeline-editor:run-pipeline', { code }).catch(reason => {
          console.error(
            `An error occurred during the execution of 'pipeline-editor:run-pipeline'.\n${reason}`
          );
        });
      },
      enabled: enableExecution
    });
    widget.toolbar.addItem('runPipeline', runButton);

    // Add Metadata panel
    /*
    const previewPanel = new ToolbarButton({
      label: 'Metadata Panel',
      iconLabel: 'Metadata Panel',
      icon: inspectorIcon,
      onClick: async () => {
        // Call the command execution
        const command = 'metadatapanel:open';
        this.commands.execute(command, {}).catch(reason => {
          console.error(
            `An error occurred during the execution of ${command}.\n${reason}`
          );
        });
      }
    });
    widget.toolbar.addItem('openPreviewPanel', previewPanel);
    */

    // Add Log panel
    const logconsole = new ToolbarButton({
      label: 'Console',
      iconLabel: 'Console',
      icon: listIcon,
      onClick: async () => {
        // Call the command execution
        const command = 'pipeline-console:open';
        this.commands.execute(command, {}).catch(reason => {
          console.error(
            `An error occurred during the execution of ${command}.\n${reason}`
          );
        });
      },
      enabled: enableExecution
    });


    widget.toolbar.addItem('openlogconsole', logconsole);

    const kernelName = Toolbar.createKernelNameItem(
      props.context.sessionContext
    )
    const spacer = UIToolbar.createSpacerItem();
    widget.toolbar.addItem('spacer', spacer);
    widget.toolbar.addItem('kernelName', kernelName);

    // add restart runtime button
    /*
    const restartButton = new ToolbarButton({
        label: 'Restart Runtime',
        iconLabel: 'Restart Runtime',
        icon: refreshIcon,
        onClick: async () => {
          // Call the command execution
          const command = 'pipeline-editor:restart-kernel';
          this.commands.execute(command, {}).catch(reason => {
          
          console.error(
            `An error occurred during the execution of ${command}.\n${reason}`
          );
        });
        }
    });
    widget.toolbar.addItem('restartKernel', restartButton);
    */

    widget.addClass(PIPELINE_CLASS);
    widget.title.icon = pipelineIcon;
    return widget;
  }
}<|MERGE_RESOLUTION|>--- conflicted
+++ resolved
@@ -46,14 +46,9 @@
 import { Octokit } from '@octokit/rest';
 import { Base64 } from 'js-base64';
 
-<<<<<<< HEAD
-
-import { ConfigProvider, Splitter } from 'antd';
-=======
 import { ConfigProvider, Modal, Button, Splitter, Dropdown } from 'antd';
 import { DownOutlined, LoadingOutlined } from '@ant-design/icons';
 
->>>>>>> 3b96bc2c
 import { CodeGenerator, CodeGeneratorDagster, PipelineService } from '@amphi/pipeline-components-manager';
 import ReactDOM from 'react-dom';
 import 'reactflow/dist/style.css';
@@ -668,17 +663,6 @@
           },
         }}
       >
-<<<<<<< HEAD
-        <ReactFlowProvider>  
-            <Splitter>
-              <Splitter.Panel min="50%">
-                  <PipelineFlow context={context} />
-              </Splitter.Panel>
-              <Splitter.Panel collapsible defaultSize={225} min={225}>
-                <Sidebar componentService={componentService} />
-              </Splitter.Panel>
-            </Splitter>
-=======
         <ReactFlowProvider>
           <Splitter>
             <Splitter.Panel min="50%">
@@ -688,7 +672,6 @@
               <Sidebar componentService={componentService} />
             </Splitter.Panel>
           </Splitter>
->>>>>>> 3b96bc2c
         </ReactFlowProvider>
       </ConfigProvider>
     </div>
@@ -756,116 +739,6 @@
     });
     widget.toolbar.addItem('save', saveButton);
 
-<<<<<<< HEAD
-    async function pushToGitHub(code: string, userEmail: string) {
-      
-      const OWNER = env.OWNER; 
-      const REPO = env.REPO;  
-       
-      const githubToken = env.GITHUB_TOKEN; 
-
-      // Create an Octokit instance
-      const octokit = new Octokit({
-        auth: githubToken
-      });
-    
-      //const today = new Date();
-      // const formattedDate = today.toISOString().split('T')[0]; // YYYY-MM-DD format
-      // const filename = `dagster_${formattedDate}_1.py`;
-   
-      // Generate filename with today's date and time ( hours, minutes, seconds)
-      const today = new Date();
-      const year = today.getFullYear();
-      const month = String(today.getMonth() + 1).padStart(2, '0');
-      const day = String(today.getDate()).padStart(2, '0');
-      const hours = String(today.getHours()).padStart(2, '0');
-      const minutes = String(today.getMinutes()).padStart(2, '0');
-      const seconds = String(today.getSeconds()).padStart(2, '0');
-
-      const formattedDate = `${year}-${month}-${day}_${hours}h-${minutes}m-${seconds}s`;
-      const filename = `dagster_${formattedDate}.py`; 
-
-      try {
-        // Encode the content in Base64
-        const contentEncoded = Base64.encode(code); 
-        console.log('User email:', userEmail);
-
-        // Push the file to GitHub
-        const { data } = await octokit.repos.createOrUpdateFileContents({
-          owner: OWNER,
-          repo: REPO,
-          path: filename,
-          message: `Creating new file (${userEmail})`,
-          content: contentEncoded, // code,
-          committer: {
-            name: 'Amphi AI Bot',
-            email: userEmail,
-          },
-          author: {
-            name: 'Amphi AI Bot',
-            email: userEmail,
-          }
-        });
-    
-        console.log('File successfully pushed to GitHub:', data);
-        return data;
-      } catch (error) {
-        console.error('Error pushing file to GitHub:', error);
-        throw error;
-      }
-    }
- 
-    async function showCodeModal(code: string, commands, isDagsterCode: boolean) {
-      const editorDiv = document.createElement('div');
-      editorDiv.style.width = '900px';
-      editorDiv.style.height = '1000px';
-
-      const widget = new Widget({ node: editorDiv });
-      ReactDOM.render(<CodeEditor code={code} />, editorDiv);
-
-      const saveAsFile = async () => {
-        const file = await commands.execute('docmanager:new-untitled', { path: '/', type: 'file', ext: '.py' });
-        const doc = await commands.execute('docmanager:open', { path: file.path });
-        doc.context.model.fromString(code);
-      };
-
-      const title = isDagsterCode ? "Generated Dagster Python Code" : "Generated Python Code";
-
-      const buttons = [
-        Dialog.okButton({ label: 'Close' }),
-        Dialog.createButton({
-            label: 'Open in new file',
-            className: '',
-            accept: true
-        }),
-        ...(isDagsterCode ? [
-            Dialog.createButton({
-                label: 'Push to GitHub',
-                className: '',
-                accept: true
-            })
-        ] : [])
-      ];
-
-      const result = await showDialog({
-        title: title,
-        body: widget,
-        buttons: buttons
-      });
-
-      if (result.button.label === 'Open in new file') {
-        await saveAsFile();
-      }
-      if( result.button.label === 'Push to GitHub') {
-        console.log('Push to GitHub');
-        try {
-          const userEmail = env.EMAIL;  
-          await pushToGitHub(code, userEmail); 
-        } catch (error) {
-          // Handle any errors during GitHub push
-          console.error('Failed to push to GitHub:', error);
-        }
-=======
     async function showCodeModal(
       code: string,
       commands: any,
@@ -909,6 +782,73 @@
           }
           handleClose();
         };
+
+        const handlePushToGithub = async () => {
+          try {
+            const OWNER = env.OWNER; 
+            const REPO = env.REPO;  
+            const userEmail = env.EMAIL;  
+             
+            const githubToken = env.GITHUB_TOKEN; 
+      
+            // Create an Octokit instance
+            const octokit = new Octokit({
+              auth: githubToken
+            }); 
+         
+            // Generate filename with today's date and time ( hours, minutes, seconds)
+            const today = new Date();
+            const year = today.getFullYear();
+            const month = String(today.getMonth() + 1).padStart(2, '0');
+            const day = String(today.getDate()).padStart(2, '0');
+            const hours = String(today.getHours()).padStart(2, '0');
+            const minutes = String(today.getMinutes()).padStart(2, '0');
+            const seconds = String(today.getSeconds()).padStart(2, '0');
+      
+            const formattedDate = `${year}-${month}-${day}_${hours}h-${minutes}m-${seconds}s`;
+            const filename = `dagster_${formattedDate}.py`; 
+
+            const dagsterCode = CodeGeneratorDagster.generateDagsterCode(
+              context.model.toString(),
+              commands,
+              componentService,
+              true
+            );
+            console.log(dagsterCode);
+      
+            try {
+              // Encode the content in Base64
+              const contentEncoded = Base64.encode(dagsterCode); 
+              console.log('User email:', userEmail);
+      
+              // Push the file to GitHub
+              const { data } = await octokit.repos.createOrUpdateFileContents({
+                owner: OWNER,
+                repo: REPO,
+                path: filename,
+                message: `Creating new file (${userEmail})`,
+                content: contentEncoded, // code,
+                committer: {
+                  name: 'Amphi AI Bot',
+                  email: userEmail,
+                },
+                author: {
+                  name: 'Amphi AI Bot',
+                  email: userEmail,
+                }
+              });
+          
+              console.log('File successfully pushed to GitHub:', data);
+              return data;
+            } catch (error) {
+              console.error('Error pushing file to GitHub:', error);
+              throw error;
+            }
+          } catch (error) {
+            console.error('Failed to push to github:', error);
+          }
+          handleClose();
+        };
     
         const handleExportToDagster = async () => {
           try {
@@ -946,6 +886,13 @@
             icon: <dagsterIcon.react height="14px" width="14px;" />,
             classname: 'anticon',
             onClick: handleExportToDagster
+          },
+          {
+            key: '3',
+            label: 'Push to github',
+            icon: <dagsterIcon.react height="14px" width="14px;" />,
+            classname: 'anticon',
+            onClick: () => handlePushToGithub()
           }
         ];
     
@@ -986,7 +933,6 @@
             </ReactFlowProvider>
           </ConfigProvider>
         );
->>>>>>> 3b96bc2c
       }
     
       ReactDOM.render(<CodeModal />, container);
